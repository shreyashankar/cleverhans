--- conflicted
+++ resolved
@@ -15,13 +15,6 @@
 
 from distutils.version import LooseVersion
 import logging
-<<<<<<< HEAD
-import os
-import sys
-import warnings
-=======
-
->>>>>>> 8c99ceaa
 import numpy as np
 import tensorflow as tf
 from tensorflow.python.platform import flags
