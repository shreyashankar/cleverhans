"""Code for running the certification problem."""

from __future__ import absolute_import
from __future__ import division
from __future__ import print_function

import time
import numpy as np
import tensorflow as tf

from cleverhans.experimental.certification import dual_formulation
from cleverhans.experimental.certification import nn
from cleverhans.experimental.certification import optimization
from cleverhans.experimental.certification import utils

flags = tf.app.flags
FLAGS = flags.FLAGS
flags.DEFINE_string('checkpoint', None,
                    'Path of checkpoint with trained model to verify')
flags.DEFINE_string('model_json', None,
                    'Path of json file with model description')
flags.DEFINE_string('init_dual_file', None,
                    'Path of numpy file with dual variables to initialize')
flags.DEFINE_string('test_input', None,
                    'Path of numpy file with test input to certify')
flags.DEFINE_integer('true_class', 0, 'True class of the test input')
flags.DEFINE_integer('adv_class', -1,
                     'target class of adversarial example; all classes if -1')
flags.DEFINE_float('input_minval', -1, 'Minimum value of valid input')
flags.DEFINE_float('input_maxval', 1, 'Maximum value of valid input')
flags.DEFINE_float('epsilon', 0.2, 'Size of perturbation')
# Nu might need tuning based on the network
flags.DEFINE_float('init_nu', 300.0, 'Initialization of nu variable.')
flags.DEFINE_float('init_penalty', 100.0, 'Initial penalty')
flags.DEFINE_integer('small_eig_num_steps', 500,
                     'Number of eigen value steps in intermediate iterations')
flags.DEFINE_integer('large_eig_num_steps', 5000,
                     'Number of eigen value steps in each outer iteration')
flags.DEFINE_integer('inner_num_steps', 600,
                     'Number of steps to run in inner loop')
flags.DEFINE_float('outer_num_steps', 10,
                   'Number of steps to run in outer loop')
flags.DEFINE_float('beta', 2, 'Multiplicative factor to increase penalty by')
flags.DEFINE_float('smoothness_parameter', 0.001,
                   'Smoothness parameter if using eigen decomposition')
flags.DEFINE_float('eig_learning_rate', 0.001,
                   'Learning rate for computing min eigen value')
flags.DEFINE_string('optimizer', 'adam',
                    'Optimizer to use for entire optimization')
flags.DEFINE_float('init_learning_rate', 0.1, 'Initial learning rate')
flags.DEFINE_float('learning_rate_decay', 0.1, 'Decay of learning rate')
flags.DEFINE_float('momentum_parameter', 0.9,
                   'Momentum parameter if using momentum optimizer')
flags.DEFINE_integer('print_stats_steps', 50,
                     'Number of steps to print stats after')
flags.DEFINE_string('stats_folder', None,
                    'Folder to save stats of the iterations')
flags.DEFINE_integer('projection_steps', 200,
                     'Number of steps to compute projection after')
flags.DEFINE_integer('num_classes', 10, 'Total number of classes')
flags.DEFINE_enum('verbosity', 'INFO',
                  ['DEBUG', 'INFO', 'WARNING', 'ERROR', 'CRITICAL'],
                  'Logging verbosity level.')
<<<<<<< HEAD
flags.DEFINE_string('eig_type', 'LZS',
                    'Method to compute eigenvalues (TF, SCIPY, or LZS), SCIPY')
=======
flags.DEFINE_string('eig_type', 'SCIPY',
                    'Method to compute eigenvalues (TF or SCIPY), SCIPY')
>>>>>>> 16902ce8
flags.DEFINE_integer('num_rows', 28,
                     'Number of rows in image')
flags.DEFINE_integer('num_columns', 28,
                     'Number of columns in image')
flags.DEFINE_integer('num_channels', 1,
                     'Number of channels in image')
<<<<<<< HEAD
flags.DEFINE_integer('stride', 2,
                     'Stride for convolution')
flags.DEFINE_string('padding', 'SAME',
                    'Type of padding for convolution')
flags.DEFINE_integer('lanczos_steps', 50,
                     'Number of steps to perform in Lanczos method.')
=======
>>>>>>> 16902ce8


def main(_):
  tf.logging.set_verbosity(FLAGS.verbosity)

  start_time = time.time()

  # Initialize neural network based on config files
  input_shape = [FLAGS.num_rows, FLAGS.num_columns, FLAGS.num_channels]
  nn_params = nn.load_network_from_checkpoint(FLAGS.checkpoint, FLAGS.model_json, input_shape)
  tf.logging.info('Loaded neural network with size of layers: %s',
                  nn_params.sizes)
  tf.logging.info('Loaded neural network with input shapes: %s',
                  nn_params.input_shapes)
  tf.logging.info('Loaded neural network with output shapes: %s',
                  nn_params.output_shapes)
  dual_var = utils.initialize_dual(
      nn_params, FLAGS.init_dual_file, init_nu=FLAGS.init_nu)

  # Reading test input and reshaping
  with tf.gfile.Open(FLAGS.test_input) as f:
    test_input = np.load(f)
  test_input = np.reshape(test_input, [np.size(test_input), 1])

  if FLAGS.adv_class == -1:
    start_class = 0
    end_class = FLAGS.num_classes
  else:
    start_class = FLAGS.adv_class
    end_class = FLAGS.adv_class + 1
  for adv_class in range(start_class, end_class):
    tf.logging.info('Running certification for adversarial class %d', adv_class)
    if adv_class == FLAGS.true_class:
      continue

    optimization_params = {
        'init_penalty': FLAGS.init_penalty,
        'large_eig_num_steps': FLAGS.large_eig_num_steps,
        'small_eig_num_steps': FLAGS.small_eig_num_steps,
        'inner_num_steps': FLAGS.inner_num_steps,
        'outer_num_steps': FLAGS.outer_num_steps,
        'beta': FLAGS.beta,
        'smoothness_parameter': FLAGS.smoothness_parameter,
        'eig_learning_rate': FLAGS.eig_learning_rate,
        'optimizer': FLAGS.optimizer,
        'init_learning_rate': FLAGS.init_learning_rate,
        'learning_rate_decay': FLAGS.learning_rate_decay,
        'momentum_parameter': FLAGS.momentum_parameter,
        'print_stats_steps': FLAGS.print_stats_steps,
        'stats_folder': FLAGS.stats_folder,
        'projection_steps': FLAGS.projection_steps,
        'eig_type': FLAGS.eig_type,
<<<<<<< HEAD
        'has_conv': nn_params.has_conv,
        'lanczos_steps': FLAGS.lanczos_steps
=======
        'has_conv': nn_params.has_conv
>>>>>>> 16902ce8
    }
    with tf.Session() as sess:
      dual = dual_formulation.DualFormulation(sess,
                                              dual_var,
                                              nn_params,
                                              test_input,
                                              FLAGS.true_class,
                                              adv_class,
                                              FLAGS.input_minval,
                                              FLAGS.input_maxval,
                                              FLAGS.epsilon)
      optimization_object = optimization.Optimization(dual, sess,
                                                      optimization_params)
      is_cert_found = optimization_object.run_optimization()
      if not is_cert_found:
        print('Example could not be verified')
        exit()
  print('Example successfully verified')
  print('Elapsed time: ' + str(time.time() - start_time))


if __name__ == '__main__':
  tf.app.run(main)<|MERGE_RESOLUTION|>--- conflicted
+++ resolved
@@ -61,28 +61,14 @@
 flags.DEFINE_enum('verbosity', 'INFO',
                   ['DEBUG', 'INFO', 'WARNING', 'ERROR', 'CRITICAL'],
                   'Logging verbosity level.')
-<<<<<<< HEAD
 flags.DEFINE_string('eig_type', 'LZS',
                     'Method to compute eigenvalues (TF, SCIPY, or LZS), SCIPY')
-=======
-flags.DEFINE_string('eig_type', 'SCIPY',
-                    'Method to compute eigenvalues (TF or SCIPY), SCIPY')
->>>>>>> 16902ce8
 flags.DEFINE_integer('num_rows', 28,
                      'Number of rows in image')
 flags.DEFINE_integer('num_columns', 28,
                      'Number of columns in image')
 flags.DEFINE_integer('num_channels', 1,
                      'Number of channels in image')
-<<<<<<< HEAD
-flags.DEFINE_integer('stride', 2,
-                     'Stride for convolution')
-flags.DEFINE_string('padding', 'SAME',
-                    'Type of padding for convolution')
-flags.DEFINE_integer('lanczos_steps', 50,
-                     'Number of steps to perform in Lanczos method.')
-=======
->>>>>>> 16902ce8
 
 
 def main(_):
@@ -135,12 +121,8 @@
         'stats_folder': FLAGS.stats_folder,
         'projection_steps': FLAGS.projection_steps,
         'eig_type': FLAGS.eig_type,
-<<<<<<< HEAD
         'has_conv': nn_params.has_conv,
         'lanczos_steps': FLAGS.lanczos_steps
-=======
-        'has_conv': nn_params.has_conv
->>>>>>> 16902ce8
     }
     with tf.Session() as sess:
       dual = dual_formulation.DualFormulation(sess,
