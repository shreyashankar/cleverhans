--- conflicted
+++ resolved
@@ -1203,20 +1203,6 @@
         eta = tf.random_uniform(tf.shape(x), -self.eps, self.eps)
         eta = clip_eta(eta, self.ord, self.eps)
 
-<<<<<<< HEAD
-=======
-        if self.y_target is not None:
-            y = self.y_target
-        elif self.y is not None:
-            y = self.y
-        else:
-            preds = self.model.get_probs(x)
-            preds_max = tf.reduce_max(preds, 1, keep_dims=True)
-            y = tf.to_float(tf.equal(preds, preds_max))
-            y = y / tf.reduce_sum(y, 1, keep_dims=True)
-        y = tf.stop_gradient(y)
-
->>>>>>> d30cb4a1
         for i in range(self.nb_iter):
             x, eta = self.attack_single_step(x, eta, y)
 
